import { nanoid } from "nanoid";
import { TRPCError } from "@trpc/server";
import { readingTime } from "../../../utils/readingTime";
import { router, publicProcedure, protectedProcedure } from "../trpc";

import {
  PublishPostSchema,
  GetSinglePostSchema,
  SavePostSchema,
  CreatePostSchema,
  DeletePostSchema,
  GetPostsSchema,
  LikePostSchema,
  BookmarkPostSchema,
} from "../../../schema/post";

export const postRouter = router({
  create: protectedProcedure
    .input(CreatePostSchema)
    .mutation(async ({ input, ctx }) => {
      const { body } = input;
      const id = nanoid(8);
      const post = await ctx.prisma.post.create({
        data: {
          ...input,
          id,
          readTimeMins: readingTime(body),
          slug: id,
          userId: ctx.session.user.id,
        },
      });
      return post;
    }),
  update: protectedProcedure
    .input(SavePostSchema)
    .mutation(async ({ input, ctx }) => {
      const { id, body, title, excerpt = "", canonicalUrl, tags = [] } = input;

      const currentPost = await ctx.prisma.post.findUnique({
        where: { id },
      });

      if (currentPost?.userId !== ctx.session.user.id) {
        throw new TRPCError({
          code: "FORBIDDEN",
        });
      }

      const tagResponse = await Promise.all(
        tags.map((tag) =>
          ctx.prisma.tag.upsert({
            where: {
              title: tag,
            },
            update: {},
            create: { title: tag },
          })
        )
      );

      await ctx.prisma.postTag.deleteMany({
        where: {
          postId: id,
        },
      });

      await Promise.all(
        tagResponse.map((tag) =>
          ctx.prisma.postTag.create({
            data: {
              tagId: tag.id,
              postId: id,
            },
          })
        )
      );

      const post = await ctx.prisma.post.update({
        where: {
          id,
        },
        data: {
          id,
          body,
          title,
          excerpt,
          readTimeMins: readingTime(body),
          slug: `${title.replace(/\W+/g, "-")}-${id}`.toLowerCase(),
          ...(canonicalUrl ? { canonicalUrl } : {}),
        },
      });
      return post;
<<<<<<< HEAD
    },
  })
  .mutation("publish-post", {
    input: PublishPostSchema,
    async resolve({ ctx, input }) {
      if (!ctx.session || !ctx.session.user) {
        throw new TRPCError({
          code: "UNAUTHORIZED",
          message: "User is not authenticated",
        });
      }
      const { published, id, excerpt } = input;
=======
    }),
  publish: protectedProcedure
    .input(PublishPostSchema)
    .mutation(async ({ input, ctx }) => {
      const { published, id } = input;
>>>>>>> 2c569594

      const currentPost = await ctx.prisma.post.findUnique({
        where: { id },
      });

      if (currentPost?.userId !== ctx.session.user.id) {
        throw new TRPCError({
          code: "FORBIDDEN",
        });
      }

      const publishedValue = published ? new Date().toISOString() : null;

      const post = await ctx.prisma.post.update({
        where: {
          id,
        },
        data: {
          published: publishedValue,
          excerpt,
        },
      });
      return post;
    }),
  delete: protectedProcedure
    .input(DeletePostSchema)
    .mutation(async ({ input, ctx }) => {
      const { id } = input;

      const currentPost = await ctx.prisma.post.findUnique({
        where: { id },
      });

      if (currentPost?.userId !== ctx.session.user.id) {
        throw new TRPCError({
          code: "FORBIDDEN",
        });
      }

      const post = await ctx.prisma.post.delete({
        where: {
          id,
        },
      });
      return post;
    }),
  like: protectedProcedure
    .input(LikePostSchema)
    .mutation(async ({ input, ctx }) => {
      const { postId, setLiked } = input;

      if (setLiked) {
        const res = await ctx.prisma.like.create({
          data: {
            postId,
            userId: ctx.session?.user?.id,
          },
        });
        return res;
      }
      const res = await ctx.prisma.like.deleteMany({
        where: {
          AND: [{ postId }, { userId: ctx.session?.user?.id }],
        },
      });
      return res;
    }),
  bookmark: protectedProcedure
    .input(BookmarkPostSchema)
    .mutation(async ({ input, ctx }) => {
      const { postId, setBookmarked } = input;

      if (setBookmarked) {
        const res = await ctx.prisma.bookmark.create({
          data: {
            postId,
            userId: ctx.session?.user?.id,
          },
        });
        return res;
      }
      const res = await ctx.prisma.bookmark.deleteMany({
        where: {
          AND: [{ postId }, { userId: ctx.session?.user?.id }],
        },
      });
      return res;
    }),
  sidebarData: publicProcedure
    .input(GetSinglePostSchema)
    .query(async ({ input, ctx }) => {
      const { id } = input;

      const [likes, currentUserLikedCount, currentUserBookmarkedCount] =
        await Promise.all([
          ctx.prisma.like.count({
            where: {
              postId: id,
            },
          }),
          ctx.prisma.like.count({
            where: {
              postId: id,
              userId: ctx.session?.user?.id,
            },
          }),
          ctx.prisma.bookmark.count({
            where: {
              postId: id,
              userId: ctx.session?.user?.id,
            },
          }),
        ]);

      return {
        likes,
        currentUserLiked: !!ctx.session?.user?.id && !!currentUserLikedCount,
        currentUserBookmarked:
          !!ctx.session?.user?.id && !!currentUserBookmarkedCount,
      };
    }),
  all: publicProcedure.input(GetPostsSchema).query(async ({ input, ctx }) => {
    return ctx.prisma.post.findMany({
      where: {
        NOT: [{ published: null }],
        ...input,
      },
      include: {
        _count: {
          select: {
            likes: true,
          },
        },
      },
      orderBy: {
        published: "desc",
      },
    });
  }),
  myPosts: protectedProcedure.query(async ({ ctx }) => {
    return ctx.prisma.post.findMany({
      where: {
        NOT: [{ published: null }],
        userId: ctx?.session?.user?.id,
      },
      include: {
        _count: {
          select: {
            likes: true,
          },
        },
      },
      orderBy: {
        published: "desc",
      },
    });
  }),
  drafts: protectedProcedure.query(async ({ ctx }) => {
    return ctx.prisma.post.findMany({
      where: {
        published: null,
        userId: ctx.session.user.id,
      },
      orderBy: {
        updatedAt: "desc",
      },
    });
  }),
  editDraft: protectedProcedure
    .input(GetSinglePostSchema)
    .query(async ({ input, ctx }) => {
      const { id } = input;

      const currentPost = await ctx.prisma.post.findUnique({
        where: { id },
        include: {
          tags: {
            select: {
              tag: {
                select: {
                  title: true,
                },
              },
            },
          },
        },
      });

      if (currentPost?.userId !== ctx.session.user.id) {
        throw new TRPCError({
          code: "FORBIDDEN",
        });
      }

      return currentPost;
    }),
  getById: publicProcedure
    .input(GetSinglePostSchema)
    .query(async ({ input, ctx }) => {
      return ctx.prisma.post.findUnique({
        where: {
          id: input.id,
        },
        include: {
          _count: {
            select: {
              likes: true,
            },
          },
        },
      });
    }),
});<|MERGE_RESOLUTION|>--- conflicted
+++ resolved
@@ -90,26 +90,11 @@
         },
       });
       return post;
-<<<<<<< HEAD
-    },
-  })
-  .mutation("publish-post", {
-    input: PublishPostSchema,
-    async resolve({ ctx, input }) {
-      if (!ctx.session || !ctx.session.user) {
-        throw new TRPCError({
-          code: "UNAUTHORIZED",
-          message: "User is not authenticated",
-        });
-      }
-      const { published, id, excerpt } = input;
-=======
     }),
   publish: protectedProcedure
     .input(PublishPostSchema)
     .mutation(async ({ input, ctx }) => {
-      const { published, id } = input;
->>>>>>> 2c569594
+      const { published, id, excerpt } = input;
 
       const currentPost = await ctx.prisma.post.findUnique({
         where: { id },
